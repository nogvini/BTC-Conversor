<<<<<<< HEAD
import { Suspense } from "react"
import { PageTransition } from "@/components/page-transition"
import { NavigationBar } from "@/components/ui/navigation-bar"
import { Toaster } from "@/components/ui/toaster"
import BitcoinConverter from "@/components/bitcoin-converter"
import { ClientWrapper } from "@/components/client-wrapper"
=======
"use client";
>>>>>>> dbf04423

import { Suspense, useEffect, useState } from "react";
import { Toaster } from "@/components/ui/toaster";
import { PageTransition } from "@/components/page-transition";
import { Loader2 } from "lucide-react";
import { NavigationBar } from "@/components/ui/navigation-bar";

// Componente seguro para renderização no lado do cliente apenas
export default function Home() {
  const [isBrowser, setIsBrowser] = useState(false);
  const [BitcoinConverter, setBitcoinConverter] = useState<React.ComponentType<any> | null>(null);
  const [isLoading, setIsLoading] = useState(true);
  const [isRefreshing, setIsRefreshing] = useState(false);
  
  // Verificar se estamos no navegador
  useEffect(() => {
    setIsBrowser(true);
  }, []);

  // Carregar componente apenas no lado do cliente
  useEffect(() => {
    if (isBrowser) {
      import("@/components/bitcoin-converter").then((mod) => {
        setBitcoinConverter(() => mod.default);
        setIsLoading(false);
      }).catch(error => {
        console.error("Erro ao carregar componente BitcoinConverter:", error);
        setIsLoading(false);
      });
    }
  }, [isBrowser]);
  
  // Função para atualizar os dados
  const handleRefresh = () => {
    if (BitcoinConverter && !isRefreshing) {
      setIsRefreshing(true);
      
      // Recarregar o componente
      import("@/components/bitcoin-converter").then((mod) => {
        setBitcoinConverter(() => mod.default);
        setIsRefreshing(false);
      }).catch(error => {
        console.error("Erro ao recarregar componente:", error);
        setIsRefreshing(false);
      });
    }
  };

  // Durante SSR ou hidratação inicial, mostrar apenas um esqueleto
  if (!isBrowser) {
    return (
      <main className="min-h-screen">
        <div className="flex items-center justify-center min-h-[60vh]">
          <div className="h-10 w-10 rounded-full bg-purple-500/20" />
        </div>
      </main>
    );
  }

  // Renderização no lado do cliente
  return (
<<<<<<< HEAD
    <ClientWrapper>
      <main className="min-h-screen p-4 py-8 md:py-12">
        <div className="max-w-5xl mx-auto">
          <div className="mb-6">
            <NavigationBar />
          </div>
          
          <Suspense fallback={<div>Carregando...</div>}>
            <PageTransition>
              <BitcoinConverter />
            </PageTransition>
          </Suspense>
        </div>
        <Toaster />
      </main>
    </ClientWrapper>
  )
=======
    <main className="min-h-screen">
      <Suspense fallback={
        <div className="h-16 w-full flex items-center justify-center">
          <div className="animate-pulse h-4 w-24 bg-purple-500/20 rounded"></div>
        </div>
      }>
        <NavigationBar onRefresh={handleRefresh} loading={isRefreshing} />
      </Suspense>
      
      <div className="p-4 pt-16 md:pt-20 pb-8 md:pb-12">
        <Suspense fallback={<div>Carregando...</div>}>
          <PageTransition>
            {isLoading ? (
              <div className="flex items-center justify-center min-h-[60vh]">
                <Loader2 className="h-10 w-10 animate-spin text-purple-500" />
              </div>
            ) : BitcoinConverter ? (
              <BitcoinConverter />
            ) : null}
          </PageTransition>
        </Suspense>
      </div>
      
      <Toaster />
    </main>
  );
>>>>>>> dbf04423
}<|MERGE_RESOLUTION|>--- conflicted
+++ resolved
@@ -1,13 +1,4 @@
-<<<<<<< HEAD
-import { Suspense } from "react"
-import { PageTransition } from "@/components/page-transition"
-import { NavigationBar } from "@/components/ui/navigation-bar"
-import { Toaster } from "@/components/ui/toaster"
-import BitcoinConverter from "@/components/bitcoin-converter"
-import { ClientWrapper } from "@/components/client-wrapper"
-=======
 "use client";
->>>>>>> dbf04423
 
 import { Suspense, useEffect, useState } from "react";
 import { Toaster } from "@/components/ui/toaster";
@@ -69,25 +60,6 @@
 
   // Renderização no lado do cliente
   return (
-<<<<<<< HEAD
-    <ClientWrapper>
-      <main className="min-h-screen p-4 py-8 md:py-12">
-        <div className="max-w-5xl mx-auto">
-          <div className="mb-6">
-            <NavigationBar />
-          </div>
-          
-          <Suspense fallback={<div>Carregando...</div>}>
-            <PageTransition>
-              <BitcoinConverter />
-            </PageTransition>
-          </Suspense>
-        </div>
-        <Toaster />
-      </main>
-    </ClientWrapper>
-  )
-=======
     <main className="min-h-screen">
       <Suspense fallback={
         <div className="h-16 w-full flex items-center justify-center">
@@ -114,5 +86,4 @@
       <Toaster />
     </main>
   );
->>>>>>> dbf04423
 }