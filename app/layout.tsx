import type { Metadata } from "next"
import "./globals.css"
import { Inter } from "next/font/google"
import { ThemeProvider } from "@/components/theme-provider"
<<<<<<< HEAD
import { AuthProvider } from "@/context/auth-context"
import { Toaster } from "@/components/ui/toaster"
=======
import { AuthProviderClient } from "@/components/auth-provider-client"
>>>>>>> dbf04423

const inter = Inter({ subsets: ["latin"] })

export const metadata: Metadata = {
  title: "Raid Bitcoin Toolkit",
  description: "Converta Bitcoin para diferentes moedas e acompanhe o mercado",
}

export default function RootLayout({
  children,
}: Readonly<{
  children: React.ReactNode
}>) {
  return (
    <html lang="pt-BR" suppressHydrationWarning className="dark">
      <head>
        <meta name="viewport" content="width=device-width, initial-scale=1, maximum-scale=1" />
        <meta name="color-scheme" content="only dark" />
        <meta name="theme-color" content="#1e1b4b" />
        <meta name="force-rendering" content="webkit" />
      </head>
      <body className={inter.className}>
<<<<<<< HEAD
        <ThemeProvider attribute="class" defaultTheme="dark" enableSystem={false} forcedTheme="dark">
          <AuthProvider>
            {children}
            <Toaster />
          </AuthProvider>
        </ThemeProvider>
=======
        <AuthProviderClient>
          <ThemeProvider attribute="class" defaultTheme="dark" enableSystem={false} forcedTheme="dark">
            {children}
          </ThemeProvider>
        </AuthProviderClient>
>>>>>>> dbf04423
      </body>
    </html>
  )
}<|MERGE_RESOLUTION|>--- conflicted
+++ resolved
@@ -2,12 +2,7 @@
 import "./globals.css"
 import { Inter } from "next/font/google"
 import { ThemeProvider } from "@/components/theme-provider"
-<<<<<<< HEAD
-import { AuthProvider } from "@/context/auth-context"
-import { Toaster } from "@/components/ui/toaster"
-=======
 import { AuthProviderClient } from "@/components/auth-provider-client"
->>>>>>> dbf04423
 
 const inter = Inter({ subsets: ["latin"] })
 
@@ -30,20 +25,11 @@
         <meta name="force-rendering" content="webkit" />
       </head>
       <body className={inter.className}>
-<<<<<<< HEAD
-        <ThemeProvider attribute="class" defaultTheme="dark" enableSystem={false} forcedTheme="dark">
-          <AuthProvider>
-            {children}
-            <Toaster />
-          </AuthProvider>
-        </ThemeProvider>
-=======
         <AuthProviderClient>
           <ThemeProvider attribute="class" defaultTheme="dark" enableSystem={false} forcedTheme="dark">
             {children}
           </ThemeProvider>
         </AuthProviderClient>
->>>>>>> dbf04423
       </body>
     </html>
   )
