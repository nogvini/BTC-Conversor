"use client"

import { useState, useEffect } from "react"
import { useRouter, usePathname, useSearchParams } from "next/navigation"
import Link from "next/link"
import { cn } from "@/lib/utils"
import { Button } from "@/components/ui/button"
<<<<<<< HEAD
import { ArrowRightLeft, TrendingUp, Calculator, RefreshCw, Menu, X, Bitcoin, LogOut, User } from "lucide-react"
import { useIsMobile } from "@/hooks/use-mobile"
import { Sheet, SheetContent, SheetHeader, SheetTitle, SheetTrigger, SheetClose } from "@/components/ui/sheet"
import { UserMenu } from "@/components/user-menu"
import { Separator } from "@/components/ui/separator"
import { useAuth } from "@/context/auth-context"
=======
import { ArrowRightLeft, TrendingUp, Calculator, RefreshCw, Menu, X, Bitcoin, LogIn, AlertTriangle } from "lucide-react"
import { useIsMobile } from "@/hooks/use-mobile"
import { Sheet, SheetContent, SheetHeader, SheetTitle, SheetTrigger, SheetClose } from "@/components/ui/sheet"
import { ProfileMenu } from "@/components/profile-menu"
import { useAuth } from "@/hooks/use-auth"
import { useToast } from "@/hooks/use-toast"
>>>>>>> dbf04423

interface NavigationBarProps {
  onRefresh?: () => void
  loading?: boolean
}

export function NavigationBar({ onRefresh, loading }: NavigationBarProps) {
  const router = useRouter()
  const pathname = usePathname()
  const searchParams = useSearchParams()
  const isMobile = useIsMobile()
  const [isMenuOpen, setIsMenuOpen] = useState(false)
<<<<<<< HEAD
  const { user, signOut } = useAuth()
  const [username, setUsername] = useState<string | null>(null)
  
  // Extrair nome de usuário do email quando disponível
  useEffect(() => {
    if (user?.email) {
      setUsername(user.email.split('@')[0])
    }
  }, [user])
=======
  const { session, retryConnection } = useAuth()
  const { user, isLoading: authLoading, error: authError } = session
  const { toast } = useToast()
  const [connectionAttempts, setConnectionAttempts] = useState(0)
  
  // Efeito para tentar reconectar automaticamente em caso de erro
  useEffect(() => {
    if (authError && connectionAttempts < 2) {
      const retryTimeout = setTimeout(() => {
        console.log(`Tentativa automática de reconexão #${connectionAttempts + 1}`)
        handleRetryConnection()
      }, 3000)
      
      return () => clearTimeout(retryTimeout)
    }
  }, [authError, connectionAttempts])
  
  // Função para tentar reconectar
  const handleRetryConnection = () => {
    setConnectionAttempts(prev => prev + 1)
    retryConnection()
    
    toast({
      title: "Reconectando...",
      description: "Tentando restabelecer a conexão com o servidor",
      duration: 3000,
    })
  }
>>>>>>> dbf04423
  
  // Determinar qual botão está ativo com base no pathname ou parâmetro de URL
  let activeTab = "converter"
  
  // Verificar parâmetros de URL primeiro
  const tabParam = searchParams.get('tab')
  if (tabParam) {
    if (tabParam === "chart") {
      activeTab = "chart"
    } else if (tabParam === "calculator") {
      activeTab = "calculator"
    } else if (tabParam === "converter") {
      activeTab = "converter"
    }
  } else {
    // Se não tiver parâmetros, verificar pelo pathname
    if (pathname.includes("/chart")) {
      activeTab = "chart"
    } else if (pathname.includes("/calculator")) {
      activeTab = "calculator"
    } else if (pathname.includes("/converter")) {
      activeTab = "converter"
    } else if (pathname.includes("/auth")) {
      activeTab = "auth"
    }
  }

  const handleNavigate = (tab: string) => {
    router.push(`/?tab=${tab}`)
    setIsMenuOpen(false)
  }

  const handleAuthClick = () => {
    router.push("/auth")
    setIsMenuOpen(false)
  }
  
<<<<<<< HEAD
  // Lidar com logout com feedback visual
  const handleSignOut = async () => {
    try {
      await signOut()
      setIsMenuOpen(false)
    } catch (error) {
      console.error("Erro ao fazer logout:", error)
    }
  }
  
  // Renderiza a navegação para desktop
  const DesktopNavigation = () => (
    <div className="flex items-center">
      <div className="flex bg-black/40 border border-purple-800/40 rounded-md p-1 shadow-md backdrop-blur-sm">
=======
  // Componente para exibir erro de autenticação
  const AuthErrorDisplay = () => (
    <div className="flex items-center">
      <Button 
        variant="destructive" 
        size="sm" 
        onClick={handleRetryConnection}
        className="bg-red-800 hover:bg-red-700 text-white border border-red-700/50 flex items-center gap-1.5"
      >
        <AlertTriangle className="h-3.5 w-3.5" />
        <span className="text-xs">Reconectar</span>
      </Button>
    </div>
  )
  
  // Renderiza a navegação para desktop
  const DesktopNavigation = () => (
    <div className="flex justify-between items-center w-full">
      <div className="flex border border-purple-800/40 rounded-md p-1 shadow-md backdrop-blur-sm">
>>>>>>> dbf04423
        <Button
          variant="ghost"
          size="default"
          className={cn(
            "text-sm rounded-md transition-all duration-300",
            activeTab === "converter" 
              ? "bg-gradient-to-r from-purple-800/80 to-purple-700/50 text-white shadow-sm shadow-purple-700/30"
              : "hover:bg-purple-800/20 hover:text-white"
          )}
          onClick={() => router.push("/?tab=converter")}
        >
          <ArrowRightLeft className={cn(
            "mr-2 h-4 w-4 transition-transform duration-300",
            activeTab === "converter" ? "text-purple-300" : ""
          )} />
          <span>Conversor</span>
        </Button>
        
        <Button
          variant="ghost"
          size="default"
          className={cn(
            "text-sm rounded-md transition-all duration-300",
            activeTab === "chart" 
              ? "bg-gradient-to-r from-purple-800/80 to-purple-700/50 text-white shadow-sm shadow-purple-700/30"
              : "hover:bg-purple-800/20 hover:text-white"
          )}
          onClick={() => router.push("/?tab=chart")}
        >
          <TrendingUp className={cn(
            "mr-2 h-4 w-4 transition-transform duration-300",
            activeTab === "chart" ? "text-purple-300" : ""
          )} />
          <span>Gráficos</span>
        </Button>
        
        <Button
          variant="ghost"
          size="default"
          className={cn(
            "text-sm rounded-md transition-all duration-300",
            activeTab === "calculator" 
              ? "bg-gradient-to-r from-purple-800/80 to-purple-700/50 text-white shadow-sm shadow-purple-700/30"
              : "hover:bg-purple-800/20 hover:text-white"
          )}
          onClick={() => router.push("/?tab=calculator")}
        >
          <Calculator className={cn(
            "mr-2 h-4 w-4 transition-transform duration-300",
            activeTab === "calculator" ? "text-purple-300" : ""
          )} />
          <span>Calculadora</span>
        </Button>
      </div>
<<<<<<< HEAD
      
      <div className="ml-2">
        <UserMenu />
=======

      <div className="flex items-center space-x-2">
        {onRefresh && (
          <Button 
            onClick={onRefresh} 
            variant="outline" 
            size="sm"
            disabled={loading}
            className="group flex items-center justify-center bg-purple-900/30 border border-purple-700/50 hover:bg-purple-800/50 hover:border-purple-600/70 transition-all duration-300"
          >
            <RefreshCw className={cn("mr-2 h-4 w-4 transition-transform duration-500", loading ? "animate-spin" : "group-hover:rotate-180")} />
            {loading ? "Atualizando..." : "Atualizar"}
          </Button>
        )}
        
        {/* Diferentes estados do botão de autenticação */}
        {authError ? (
          <AuthErrorDisplay />
        ) : authLoading ? (
          <div className="h-9 w-9 flex items-center justify-center">
            <RefreshCw className="h-5 w-5 animate-spin text-purple-400" />
          </div>
        ) : !user ? (
          <Button 
            variant="default" 
            size="sm" 
            onClick={handleAuthClick} 
            className="bg-purple-700 hover:bg-purple-600 text-white"
          >
            <LogIn className="mr-2 h-4 w-4" />
            Entrar
          </Button>
        ) : (
          <ProfileMenu />
        )}
>>>>>>> dbf04423
      </div>
    </div>
  )

  // Renderiza o menu mobile
  const MobileNavigation = () => (
<<<<<<< HEAD
    <div className="flex items-center justify-between w-full">
      <Sheet open={isMenuOpen} onOpenChange={setIsMenuOpen}>
        <SheetTrigger asChild>
          <Button 
            variant="ghost" 
            size="sm" 
            className="p-2 hover:bg-purple-900/20 transition-colors duration-300"
          >
            <Menu className="h-5 w-5" />
          </Button>
        </SheetTrigger>
        <SheetContent 
          side="left" 
          className="w-4/5 p-0 border-r border-purple-700/30 backdrop-blur-md bg-gradient-to-br from-purple-900/95 via-purple-950/95 to-black/95"
        >
          <div className="flex flex-col h-full relative">
            {/* Botão de fechar posicionado no canto superior esquerdo */}
            <SheetClose asChild>
              <Button 
                variant="ghost" 
                size="sm" 
                className="absolute left-3 top-3 p-1.5 rounded-full bg-purple-900/50 border border-purple-700/30 hover:bg-purple-800/70 transition-colors duration-200 z-10"
                aria-label="Fechar menu"
              >
                <X className="h-4 w-4 text-white" />
              </Button>
            </SheetClose>
            
            {/* Cabeçalho com logo centralizado */}
            <div className="pt-14 pb-6 flex justify-center items-center border-b border-purple-800/30 bg-gradient-to-r from-purple-900/70 to-purple-950/70">
              <div className="flex flex-col items-center">
                <Bitcoin className="h-10 w-10 text-purple-400 mb-2" />
                <h2 className="text-xl font-bold bg-clip-text text-transparent bg-gradient-to-r from-white to-purple-300">
                  Raid Bitcoin Toolkit
                </h2>
              </div>
            </div>
            
            {/* Informações do usuário no topo do menu */}
            {user && (
              <div className="px-4 py-4 border-b border-purple-800/30 bg-gradient-to-r from-purple-900/40 to-purple-950/40">
                <div className="flex items-center">
                  <div className="h-10 w-10 rounded-full bg-indigo-900 flex items-center justify-center text-white font-semibold mr-3 border border-indigo-700/40">
                    {username?.charAt(0).toUpperCase() || "U"}
                  </div>
                  <div className="flex-1">
                    <div className="font-medium text-indigo-200">{username || "Usuário"}</div>
                    <div className="text-xs text-indigo-400 truncate w-44">{user.email}</div>
                  </div>
                </div>
              </div>
            )}
            
            {/* Itens do menu */}
            <div className="flex-1 px-4 py-6 space-y-4 overflow-y-auto">
              <div className="mb-2 text-xs uppercase text-purple-400/70 font-semibold tracking-wider pl-2">
                MENU PRINCIPAL
              </div>
=======
    <div className="flex justify-between items-center w-full">
      <div className="flex items-center">
        <Sheet open={isMenuOpen} onOpenChange={setIsMenuOpen}>
          <SheetTrigger asChild>
            <Button 
              variant="ghost" 
              size="sm" 
              className="p-2 hover:bg-purple-900/20 transition-colors duration-300"
            >
              <Menu className="h-5 w-5" />
            </Button>
          </SheetTrigger>
          <SheetContent 
            side="left" 
            className="w-4/5 p-0 border-r border-purple-700/30 backdrop-blur-md bg-gradient-to-br from-purple-900/95 via-purple-950/95 to-black/95"
          >
            <div className="flex flex-col h-full relative">
              {/* Botão de fechar posicionado no canto superior esquerdo */}
              <SheetClose asChild>
                <Button 
                  variant="ghost" 
                  size="sm" 
                  className="absolute left-3 top-3 p-1.5 rounded-full bg-purple-900/50 border border-purple-700/30 hover:bg-purple-800/70 transition-colors duration-200 z-10"
                  aria-label="Fechar menu"
                >
                  <X className="h-4 w-4 text-white" />
                </Button>
              </SheetClose>
>>>>>>> dbf04423
              
              {/* Cabeçalho com logo centralizado */}
              <div className="pt-14 pb-6 flex justify-center items-center border-b border-purple-800/30 bg-gradient-to-r from-purple-900/70 to-purple-950/70">
                <div className="flex flex-col items-center">
                  <Bitcoin className="h-10 w-10 text-purple-400 mb-2" />
                  <h2 className="text-xl font-bold bg-clip-text text-transparent bg-gradient-to-r from-white to-purple-300">
                    Raid Bitcoin Toolkit
                  </h2>
                </div>
              </div>
              
              {/* Itens do menu */}
              <div className="flex-1 px-4 py-6 space-y-4 overflow-y-auto">
                <div className="mb-2 text-xs uppercase text-purple-400/70 font-semibold tracking-wider pl-2">
                  MENU PRINCIPAL
                </div>
                
                <Button
                  variant="ghost"
                  size="lg"
                  className={cn(
                    "justify-start w-full rounded-lg transition-all duration-300",
                    activeTab === "converter" 
                      ? "bg-white/10 text-white border-l-4 border-l-purple-500 pl-3" 
                      : "hover:bg-white/5 hover:text-white border-l-4 border-l-transparent pl-3"
                  )}
                  onClick={() => handleNavigate("converter")}
                >
                  <ArrowRightLeft className={cn(
                    "mr-3 h-5 w-5 transition-all duration-300",
                    activeTab === "converter" ? "text-purple-400" : "text-white/70"
                  )} />
                  <span className="font-medium">Conversor</span>
                  {activeTab === "converter" && <div className="ml-auto">
                    <div className="w-2 h-2 rounded-full bg-purple-400 animate-pulse"></div>
                  </div>}
                </Button>
                
                <Button
                  variant="ghost"
                  size="lg"
                  className={cn(
                    "justify-start w-full rounded-lg transition-all duration-300",
                    activeTab === "chart" 
                      ? "bg-white/10 text-white border-l-4 border-l-purple-500 pl-3" 
                      : "hover:bg-white/5 hover:text-white border-l-4 border-l-transparent pl-3"
                  )}
                  onClick={() => handleNavigate("chart")}
                >
                  <TrendingUp className={cn(
                    "mr-3 h-5 w-5 transition-all duration-300",
                    activeTab === "chart" ? "text-purple-400" : "text-white/70"
                  )} />
                  <span className="font-medium">Gráficos</span>
                  {activeTab === "chart" && <div className="ml-auto">
                    <div className="w-2 h-2 rounded-full bg-purple-400 animate-pulse"></div>
                  </div>}
                </Button>
                
                <Button
                  variant="ghost"
                  size="lg"
                  className={cn(
                    "justify-start w-full rounded-lg transition-all duration-300",
                    activeTab === "calculator" 
                      ? "bg-white/10 text-white border-l-4 border-l-purple-500 pl-3" 
                      : "hover:bg-white/5 hover:text-white border-l-4 border-l-transparent pl-3"
                  )}
                  onClick={() => handleNavigate("calculator")}
                >
                  <Calculator className={cn(
                    "mr-3 h-5 w-5 transition-all duration-300",
                    activeTab === "calculator" ? "text-purple-400" : "text-white/70"
                  )} />
                  <span className="font-medium">Calculadora</span>
                  {activeTab === "calculator" && <div className="ml-auto">
                    <div className="w-2 h-2 rounded-full bg-purple-400 animate-pulse"></div>
                  </div>}
                </Button>

                {/* Botão de login apenas se não estiver autenticado */}
                {!authLoading && !user && (
                  <Button
                    variant="ghost"
                    size="lg"
                    className={cn(
                      "justify-start w-full rounded-lg transition-all duration-300",
                      activeTab === "auth" 
                        ? "bg-white/10 text-white border-l-4 border-l-purple-500 pl-3" 
                        : "hover:bg-white/5 hover:text-white border-l-4 border-l-transparent pl-3"
                    )}
                    onClick={handleAuthClick}
                  >
                    <LogIn className={cn(
                      "mr-3 h-5 w-5 transition-all duration-300",
                      activeTab === "auth" ? "text-purple-400" : "text-white/70"
                    )} />
                    <span className="font-medium">Entrar</span>
                    {activeTab === "auth" && <div className="ml-auto">
                      <div className="w-2 h-2 rounded-full bg-purple-400 animate-pulse"></div>
                    </div>}
                  </Button>
                )}
                
                {/* Botão de reconexão em caso de erro */}
                {authError && (
                  <Button
                    variant="destructive"
                    size="lg"
                    className="justify-start w-full rounded-lg mt-4 bg-red-900/70 hover:bg-red-800"
                    onClick={() => {
                      handleRetryConnection();
                      setIsMenuOpen(false);
                    }}
                  >
                    <RefreshCw className="mr-3 h-5 w-5 text-white/80" />
                    <span className="font-medium">Reconectar</span>
                  </Button>
                )}
<<<<<<< HEAD
                onClick={() => handleNavigate("calculator")}
              >
                <Calculator className={cn(
                  "mr-3 h-5 w-5 transition-all duration-300",
                  activeTab === "calculator" ? "text-purple-400" : "text-white/70"
                )} />
                <span className="font-medium">Calculadora</span>
                {activeTab === "calculator" && <div className="ml-auto">
                  <div className="w-2 h-2 rounded-full bg-purple-400 animate-pulse"></div>
                </div>}
              </Button>
              
              <Separator className="my-4 bg-purple-700/20" />
              
              <div className="mb-2 text-xs uppercase text-purple-400/70 font-semibold tracking-wider pl-2">
                SUA CONTA
              </div>
              
              {/* Botão de logout */}
              {user && (
                <Button
                  variant="ghost"
                  size="lg"
                  className="justify-start w-full rounded-lg text-red-300 hover:text-red-200 hover:bg-red-900/20 border-l-4 border-l-transparent hover:border-l-red-600 pl-3"
                  onClick={handleSignOut}
                >
                  <LogOut className="mr-3 h-5 w-5 text-red-400" />
                  <span className="font-medium">Sair da conta</span>
                </Button>
              )}
            </div>
=======
              </div>
>>>>>>> dbf04423

              {/* Botão de atualização no rodapé */}
              <div className="border-t border-purple-800/30 p-4 space-y-4">
                {onRefresh && (
                  <Button 
                    onClick={() => {
                      onRefresh()
                      setIsMenuOpen(false)
                    }} 
                    variant="outline" 
                    size="default"
                    disabled={loading}
                    className="w-full group flex items-center justify-center bg-purple-900/30 border border-purple-700/50 hover:bg-purple-800/50 hover:border-purple-600/70 transition-all duration-300 hover:shadow-md hover:shadow-purple-900/30"
                  >
                    {loading ? "Atualizando..." : "Atualizar Preços"}
                    <RefreshCw className={cn("ml-2 transition-transform duration-500", loading ? "animate-spin" : "group-hover:rotate-180")} />
                  </Button>
                )}
                
                <div className="text-center mt-4 text-xs text-purple-400/70">
                  <p>© Raid Bitcoin Toolkit</p>
                  <p className="mt-1 text-purple-400/50">v1.0</p>
                </div>
              </div>
<<<<<<< HEAD
            )}
          </div>
        </SheetContent>
      </Sheet>
      
      {/* Trocamos o <UserMenu /> pelo avatar diretamente para economizar espaço em mobile */}
      <div className="flex items-center">
        {user && (
          <div className="h-8 w-8 rounded-full bg-indigo-900 flex items-center justify-center text-white font-semibold border border-indigo-700/40">
            {username?.charAt(0).toUpperCase() || "U"}
          </div>
        )}
=======
            </div>
          </SheetContent>
        </Sheet>
      </div>

      {/* Adicionar o menu de perfil à versão mobile */}
      <div className="flex items-center">
        {authError ? (
          <Button 
            variant="destructive" 
            size="sm"
            onClick={handleRetryConnection}
            className="bg-red-800 hover:bg-red-700 text-white border border-red-700/50"
          >
            <RefreshCw className="h-4 w-4 animate-pulse" />
          </Button>
        ) : !authLoading && user ? (
          <ProfileMenu />
        ) : null}
>>>>>>> dbf04423
      </div>
    </div>
  )
  
  // Renderizar o componente de acordo com o tamanho da tela
  return (
<<<<<<< HEAD
    <div className="flex justify-between items-center w-full">
      <div className="flex items-center">
        <Link href="/" className="flex items-center mr-4">
          <Bitcoin className="h-6 w-6 text-purple-400" />
          <span className="ml-2 font-semibold text-lg bg-clip-text text-transparent bg-gradient-to-r from-white to-purple-400 hidden md:inline-block">
            Raid Bitcoin
          </span>
        </Link>
        
        {!isMobile && <DesktopNavigation />}
      </div>
      
      <div className="flex items-center gap-2">
        {onRefresh && !isMobile && (
          <Button 
            onClick={onRefresh} 
            variant="outline" 
            size="sm"
            disabled={loading}
            className="group flex items-center justify-center bg-purple-900/30 border border-purple-700/50 hover:bg-purple-800/50 hover:border-purple-600/70 transition-all duration-300"
          >
            {loading ? (
              <RefreshCw className="mr-1 h-3.5 w-3.5 animate-spin" />
            ) : (
              <RefreshCw className="mr-1 h-3.5 w-3.5 transition-transform duration-500 group-hover:rotate-180" />
            )}
            <span className="text-xs font-medium">Atualizar</span>
          </Button>
        )}
        
        {isMobile && <MobileNavigation />}
=======
    <div className="nav-container py-3">
      <div className="max-w-screen-xl mx-auto px-4">
        {isMobile ? <MobileNavigation /> : <DesktopNavigation />}
>>>>>>> dbf04423
      </div>
    </div>
  )
} <|MERGE_RESOLUTION|>--- conflicted
+++ resolved
@@ -5,21 +5,12 @@
 import Link from "next/link"
 import { cn } from "@/lib/utils"
 import { Button } from "@/components/ui/button"
-<<<<<<< HEAD
-import { ArrowRightLeft, TrendingUp, Calculator, RefreshCw, Menu, X, Bitcoin, LogOut, User } from "lucide-react"
-import { useIsMobile } from "@/hooks/use-mobile"
-import { Sheet, SheetContent, SheetHeader, SheetTitle, SheetTrigger, SheetClose } from "@/components/ui/sheet"
-import { UserMenu } from "@/components/user-menu"
-import { Separator } from "@/components/ui/separator"
-import { useAuth } from "@/context/auth-context"
-=======
 import { ArrowRightLeft, TrendingUp, Calculator, RefreshCw, Menu, X, Bitcoin, LogIn, AlertTriangle } from "lucide-react"
 import { useIsMobile } from "@/hooks/use-mobile"
 import { Sheet, SheetContent, SheetHeader, SheetTitle, SheetTrigger, SheetClose } from "@/components/ui/sheet"
 import { ProfileMenu } from "@/components/profile-menu"
 import { useAuth } from "@/hooks/use-auth"
 import { useToast } from "@/hooks/use-toast"
->>>>>>> dbf04423
 
 interface NavigationBarProps {
   onRefresh?: () => void
@@ -32,17 +23,6 @@
   const searchParams = useSearchParams()
   const isMobile = useIsMobile()
   const [isMenuOpen, setIsMenuOpen] = useState(false)
-<<<<<<< HEAD
-  const { user, signOut } = useAuth()
-  const [username, setUsername] = useState<string | null>(null)
-  
-  // Extrair nome de usuário do email quando disponível
-  useEffect(() => {
-    if (user?.email) {
-      setUsername(user.email.split('@')[0])
-    }
-  }, [user])
-=======
   const { session, retryConnection } = useAuth()
   const { user, isLoading: authLoading, error: authError } = session
   const { toast } = useToast()
@@ -71,7 +51,6 @@
       duration: 3000,
     })
   }
->>>>>>> dbf04423
   
   // Determinar qual botão está ativo com base no pathname ou parâmetro de URL
   let activeTab = "converter"
@@ -109,22 +88,6 @@
     setIsMenuOpen(false)
   }
   
-<<<<<<< HEAD
-  // Lidar com logout com feedback visual
-  const handleSignOut = async () => {
-    try {
-      await signOut()
-      setIsMenuOpen(false)
-    } catch (error) {
-      console.error("Erro ao fazer logout:", error)
-    }
-  }
-  
-  // Renderiza a navegação para desktop
-  const DesktopNavigation = () => (
-    <div className="flex items-center">
-      <div className="flex bg-black/40 border border-purple-800/40 rounded-md p-1 shadow-md backdrop-blur-sm">
-=======
   // Componente para exibir erro de autenticação
   const AuthErrorDisplay = () => (
     <div className="flex items-center">
@@ -140,11 +103,20 @@
     </div>
   )
   
+  // Lidar com logout com feedback visual
+  const handleSignOut = async () => {
+    try {
+      await signOut()
+      setIsMenuOpen(false)
+    } catch (error) {
+      console.error("Erro ao fazer logout:", error)
+    }
+  }
+  
   // Renderiza a navegação para desktop
   const DesktopNavigation = () => (
     <div className="flex justify-between items-center w-full">
       <div className="flex border border-purple-800/40 rounded-md p-1 shadow-md backdrop-blur-sm">
->>>>>>> dbf04423
         <Button
           variant="ghost"
           size="default"
@@ -199,11 +171,6 @@
           <span>Calculadora</span>
         </Button>
       </div>
-<<<<<<< HEAD
-      
-      <div className="ml-2">
-        <UserMenu />
-=======
 
       <div className="flex items-center space-x-2">
         {onRefresh && (
@@ -239,73 +206,12 @@
         ) : (
           <ProfileMenu />
         )}
->>>>>>> dbf04423
       </div>
     </div>
   )
 
   // Renderiza o menu mobile
   const MobileNavigation = () => (
-<<<<<<< HEAD
-    <div className="flex items-center justify-between w-full">
-      <Sheet open={isMenuOpen} onOpenChange={setIsMenuOpen}>
-        <SheetTrigger asChild>
-          <Button 
-            variant="ghost" 
-            size="sm" 
-            className="p-2 hover:bg-purple-900/20 transition-colors duration-300"
-          >
-            <Menu className="h-5 w-5" />
-          </Button>
-        </SheetTrigger>
-        <SheetContent 
-          side="left" 
-          className="w-4/5 p-0 border-r border-purple-700/30 backdrop-blur-md bg-gradient-to-br from-purple-900/95 via-purple-950/95 to-black/95"
-        >
-          <div className="flex flex-col h-full relative">
-            {/* Botão de fechar posicionado no canto superior esquerdo */}
-            <SheetClose asChild>
-              <Button 
-                variant="ghost" 
-                size="sm" 
-                className="absolute left-3 top-3 p-1.5 rounded-full bg-purple-900/50 border border-purple-700/30 hover:bg-purple-800/70 transition-colors duration-200 z-10"
-                aria-label="Fechar menu"
-              >
-                <X className="h-4 w-4 text-white" />
-              </Button>
-            </SheetClose>
-            
-            {/* Cabeçalho com logo centralizado */}
-            <div className="pt-14 pb-6 flex justify-center items-center border-b border-purple-800/30 bg-gradient-to-r from-purple-900/70 to-purple-950/70">
-              <div className="flex flex-col items-center">
-                <Bitcoin className="h-10 w-10 text-purple-400 mb-2" />
-                <h2 className="text-xl font-bold bg-clip-text text-transparent bg-gradient-to-r from-white to-purple-300">
-                  Raid Bitcoin Toolkit
-                </h2>
-              </div>
-            </div>
-            
-            {/* Informações do usuário no topo do menu */}
-            {user && (
-              <div className="px-4 py-4 border-b border-purple-800/30 bg-gradient-to-r from-purple-900/40 to-purple-950/40">
-                <div className="flex items-center">
-                  <div className="h-10 w-10 rounded-full bg-indigo-900 flex items-center justify-center text-white font-semibold mr-3 border border-indigo-700/40">
-                    {username?.charAt(0).toUpperCase() || "U"}
-                  </div>
-                  <div className="flex-1">
-                    <div className="font-medium text-indigo-200">{username || "Usuário"}</div>
-                    <div className="text-xs text-indigo-400 truncate w-44">{user.email}</div>
-                  </div>
-                </div>
-              </div>
-            )}
-            
-            {/* Itens do menu */}
-            <div className="flex-1 px-4 py-6 space-y-4 overflow-y-auto">
-              <div className="mb-2 text-xs uppercase text-purple-400/70 font-semibold tracking-wider pl-2">
-                MENU PRINCIPAL
-              </div>
-=======
     <div className="flex justify-between items-center w-full">
       <div className="flex items-center">
         <Sheet open={isMenuOpen} onOpenChange={setIsMenuOpen}>
@@ -334,7 +240,6 @@
                   <X className="h-4 w-4 text-white" />
                 </Button>
               </SheetClose>
->>>>>>> dbf04423
               
               {/* Cabeçalho com logo centralizado */}
               <div className="pt-14 pb-6 flex justify-center items-center border-b border-purple-800/30 bg-gradient-to-r from-purple-900/70 to-purple-950/70">
@@ -454,41 +359,7 @@
                     <span className="font-medium">Reconectar</span>
                   </Button>
                 )}
-<<<<<<< HEAD
-                onClick={() => handleNavigate("calculator")}
-              >
-                <Calculator className={cn(
-                  "mr-3 h-5 w-5 transition-all duration-300",
-                  activeTab === "calculator" ? "text-purple-400" : "text-white/70"
-                )} />
-                <span className="font-medium">Calculadora</span>
-                {activeTab === "calculator" && <div className="ml-auto">
-                  <div className="w-2 h-2 rounded-full bg-purple-400 animate-pulse"></div>
-                </div>}
-              </Button>
-              
-              <Separator className="my-4 bg-purple-700/20" />
-              
-              <div className="mb-2 text-xs uppercase text-purple-400/70 font-semibold tracking-wider pl-2">
-                SUA CONTA
               </div>
-              
-              {/* Botão de logout */}
-              {user && (
-                <Button
-                  variant="ghost"
-                  size="lg"
-                  className="justify-start w-full rounded-lg text-red-300 hover:text-red-200 hover:bg-red-900/20 border-l-4 border-l-transparent hover:border-l-red-600 pl-3"
-                  onClick={handleSignOut}
-                >
-                  <LogOut className="mr-3 h-5 w-5 text-red-400" />
-                  <span className="font-medium">Sair da conta</span>
-                </Button>
-              )}
-            </div>
-=======
-              </div>
->>>>>>> dbf04423
 
               {/* Botão de atualização no rodapé */}
               <div className="border-t border-purple-800/30 p-4 space-y-4">
@@ -513,20 +384,6 @@
                   <p className="mt-1 text-purple-400/50">v1.0</p>
                 </div>
               </div>
-<<<<<<< HEAD
-            )}
-          </div>
-        </SheetContent>
-      </Sheet>
-      
-      {/* Trocamos o <UserMenu /> pelo avatar diretamente para economizar espaço em mobile */}
-      <div className="flex items-center">
-        {user && (
-          <div className="h-8 w-8 rounded-full bg-indigo-900 flex items-center justify-center text-white font-semibold border border-indigo-700/40">
-            {username?.charAt(0).toUpperCase() || "U"}
-          </div>
-        )}
-=======
             </div>
           </SheetContent>
         </Sheet>
@@ -546,50 +403,15 @@
         ) : !authLoading && user ? (
           <ProfileMenu />
         ) : null}
->>>>>>> dbf04423
       </div>
     </div>
   )
   
   // Renderizar o componente de acordo com o tamanho da tela
   return (
-<<<<<<< HEAD
-    <div className="flex justify-between items-center w-full">
-      <div className="flex items-center">
-        <Link href="/" className="flex items-center mr-4">
-          <Bitcoin className="h-6 w-6 text-purple-400" />
-          <span className="ml-2 font-semibold text-lg bg-clip-text text-transparent bg-gradient-to-r from-white to-purple-400 hidden md:inline-block">
-            Raid Bitcoin
-          </span>
-        </Link>
-        
-        {!isMobile && <DesktopNavigation />}
-      </div>
-      
-      <div className="flex items-center gap-2">
-        {onRefresh && !isMobile && (
-          <Button 
-            onClick={onRefresh} 
-            variant="outline" 
-            size="sm"
-            disabled={loading}
-            className="group flex items-center justify-center bg-purple-900/30 border border-purple-700/50 hover:bg-purple-800/50 hover:border-purple-600/70 transition-all duration-300"
-          >
-            {loading ? (
-              <RefreshCw className="mr-1 h-3.5 w-3.5 animate-spin" />
-            ) : (
-              <RefreshCw className="mr-1 h-3.5 w-3.5 transition-transform duration-500 group-hover:rotate-180" />
-            )}
-            <span className="text-xs font-medium">Atualizar</span>
-          </Button>
-        )}
-        
-        {isMobile && <MobileNavigation />}
-=======
     <div className="nav-container py-3">
       <div className="max-w-screen-xl mx-auto px-4">
         {isMobile ? <MobileNavigation /> : <DesktopNavigation />}
->>>>>>> dbf04423
       </div>
     </div>
   )
