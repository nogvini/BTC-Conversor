--- conflicted
+++ resolved
@@ -541,10 +541,10 @@
       const usdValue = parseFloat(item.ValorUSD);
       const brlValue = parseFloat(item.ValorBRL);
       
-      // Calcular totais
-      totalBTC += item.Tipo === 'Lucro' ? btcValue : -btcValue;
-      totalUSD += item.Tipo === 'Lucro' ? usdValue : -usdValue;
-      totalBRL += item.Tipo === 'Lucro' ? brlValue : -brlValue;
+      // Calcular totais (sempre somando, pois agora são apenas lucros)
+      totalBTC += btcValue;
+      totalUSD += usdValue;
+      totalBRL += brlValue;
       
       // Adicionar linha de dados
       const row = worksheet.addRow([
@@ -556,70 +556,13 @@
         `R$${item.ValorBRL}`
       ]);
       
-<<<<<<< HEAD
-      // Usar sempre verde para o tipo (sempre lucro)
-      const typeColor = 'FF10B981'; // Verde
-      const typeTextColor = 'FFFFFFFF'; // Texto branco
-=======
-      // Formatar células de lucro/perda
-      const isProfitRow = item.Tipo === 'Lucro';
-      const colorCode = isProfitRow ? 'FF10B981' : 'FFE11D48'; // Verde para lucro, vermelho para perda
->>>>>>> 9cc0494d
+      // Formatar células (sempre como lucro - verde)
+      const colorCode = 'FF10B981'; // Verde para lucro
       
       row.getCell(2).font = {
         color: { argb: colorCode }
       };
       
-<<<<<<< HEAD
-      // Aplicar formatação aos valores numéricos
-      const valueCell = row.getCell(3); // Valor Cripto
-      valueCell.alignment = { vertical: 'middle', horizontal: 'right' };
-      valueCell.font = { color: { argb: 'FF10B981' } }; // Sempre verde
-      
-      // Formatar as células de valores monetários
-      for (let col = 4; col <= 6; col++) {
-        const cell = row.getCell(col);
-        cell.alignment = { vertical: 'middle', horizontal: 'right' };
-        cell.font = { 
-          color: { argb: 'FF10B981' }, // Sempre verde (lucros)
-          bold: col === 4 // Destacar valor em BTC
-        };
-      }
-      
-      // Aplicar bordas e estilo de fundo para zebrar
-      row.eachCell(cell => {
-        cell.border = {
-          top: { style: 'thin', color: { argb: 'FFD0D0D0' } },
-          left: { style: 'thin', color: { argb: 'FFD0D0D0' } },
-          bottom: { style: 'thin', color: { argb: 'FFD0D0D0' } },
-          right: { style: 'thin', color: { argb: 'FFD0D0D0' } }
-        };
-      });
-      
-      // Cores de fundo alternadas (zebrado)
-      row.fill = {
-        type: 'pattern',
-        pattern: 'solid',
-        fgColor: { argb: i % 2 === 0 ? 'FF1F2937' : 'FF111827' } // Alternância de tons
-      };
-    }
-    
-    // Calcular saldo total (agora sempre somando, pois são apenas lucros)
-    const totalBTC = data.reduce((sum, item) => {
-      const btcValue = parseFloat(item.ValorBTC);
-      return sum + btcValue;
-    }, 0);
-    
-    const totalUSD = data.reduce((sum, item) => {
-      const usdValue = parseFloat(item.ValorUSD);
-      return sum + usdValue;
-    }, 0);
-    
-    const totalBRL = data.reduce((sum, item) => {
-      const brlValue = parseFloat(item.ValorBRL);
-      return sum + brlValue;
-    }, 0);
-=======
       // Alinhar colunas
       row.getCell(1).alignment = { horizontal: 'center' };
       row.getCell(2).alignment = { horizontal: 'center' };
@@ -636,25 +579,18 @@
       `$${totalUSD.toFixed(2)}`,
       `R$${totalBRL.toFixed(2)}`
     ]);
->>>>>>> 9cc0494d
     
     // Formatar células de totais
     totalRow.font = { bold: true };
     totalRow.height = 22;
     
-    // Cor dos totais baseada em lucro/perda
-    const totalColorCode = totalBTC >= 0 ? 'FF10B981' : 'FFE11D48';
+    // Cor dos totais sempre verde (lucro)
+    const totalColorCode = 'FF10B981';
     totalRow.getCell(1).font = {
       bold: true,
       color: { argb: 'FFFFFFFF' }
     };
-<<<<<<< HEAD
-    
-    // Colorir a linha de total com verde (pois são lucros)
-    totalRow.fill = {
-=======
     totalRow.getCell(1).fill = {
->>>>>>> 9cc0494d
       type: 'pattern',
       pattern: 'solid',
       fgColor: { argb: '4c1d95' }
@@ -664,58 +600,6 @@
       bold: true,
       color: { argb: totalColorCode }
     };
-<<<<<<< HEAD
-    
-    // Ajustar o alinhamento das células de valor na linha de total
-    for (let col = 4; col <= 6; col++) {
-      const cell = totalRow.getCell(col);
-      cell.alignment = { vertical: 'middle', horizontal: 'right' };
-      cell.font = { 
-        bold: true, 
-        size: 12,
-        color: { argb: 'FFFFFFFF' } 
-      };
-      // Adicionar borda inferior mais grossa
-      cell.border = {
-        bottom: { style: 'medium', color: { argb: 'FFFFFFFF' } },
-        top: { style: 'medium', color: { argb: 'FFFFFFFF' } }
-      };
-    }
-    
-    // Adicionar uma linha para informações resumidas
-    const infoRow = worksheet.addRow([
-      `Relatório gerado em: ${new Date().toLocaleString()}`,
-      '',
-      '',
-      'LUCRO TOTAL',
-      '',
-      ''
-    ]);
-    
-    // Estilizar linha de informações
-    worksheet.mergeCells(`A${data.length + 3}:C${data.length + 3}`);
-    worksheet.mergeCells(`D${data.length + 3}:F${data.length + 3}`);
-    infoRow.height = 24;
-    
-    // Estilo para a primeira célula (data de geração)
-    const infoDateCell = infoRow.getCell(1);
-    infoDateCell.font = { italic: true, color: { argb: 'FFBBBBBB' } };
-    infoDateCell.alignment = { horizontal: 'left' };
-    
-    // Estilo para a célula de status (lucro)
-    const infoStatusCell = infoRow.getCell(4);
-    infoStatusCell.font = { 
-      bold: true, 
-      size: 12,
-      color: { argb: 'FF10B981' } // Sempre verde (lucro)
-    };
-    infoStatusCell.alignment = { horizontal: 'right' };
-    
-    // Congelar o cabeçalho para facilitar a visualização
-    worksheet.views = [
-      { state: 'frozen', xSplit: 0, ySplit: 1, topLeftCell: 'A2', activeCell: 'A2' }
-    ];
-=======
     totalRow.getCell(5).font = {
       bold: true,
       color: { argb: totalColorCode }
@@ -730,7 +614,6 @@
     totalRow.getCell(4).alignment = { horizontal: 'right' };
     totalRow.getCell(5).alignment = { horizontal: 'right' };
     totalRow.getCell(6).alignment = { horizontal: 'right' };
->>>>>>> 9cc0494d
     
     // Adicionar informações de investimento se fornecidas
     if (investmentInfo) {
@@ -761,10 +644,7 @@
       }
       
       // Calcular lucro total em BTC
-      const totalProfitBTC = data.reduce((sum, item) => {
-        const btcValue = parseFloat(item.ValorBTC);
-        return item.Tipo === 'Lucro' ? sum + btcValue : sum - btcValue;
-      }, 0);
+      const totalProfitBTC = totalBTC; // Agora são apenas lucros
       
       // Calcular porcentagens de lucro
       const profitPercentageBTC = investmentInfo.totalInvestedBTC > 0 ? 
@@ -776,7 +656,7 @@
       const profitPercentageBRL = investmentInfo.totalInvestedBRL > 0 ?
         (totalBRL / investmentInfo.totalInvestedBRL) * 100 : 0;
       
-      // Adicionar informações de lucro/perda vs investimento
+      // Adicionar informações de lucro vs investimento
       const profitRow = worksheet.addRow([
         'Retorno BTC:',
         `${profitPercentageBTC.toFixed(2)}%`,
@@ -786,40 +666,34 @@
         `${profitPercentageBRL.toFixed(2)}%`
       ]);
       
-      // Formatar as células
+      // Formatar as células (sempre verde para lucro)
       for (let i = 1; i <= 6; i++) {
         if (i % 2 === 1) { // Células de título
           profitRow.getCell(i).font = { bold: true, color: { argb: 'FFBBBBBB' } };
           profitRow.getCell(i).alignment = { horizontal: 'right' };
         } else { // Células de valor
-          const profitValue = i === 2 ? profitPercentageBTC : 
-                             i === 4 ? profitPercentageUSD : profitPercentageBRL;
-          const colorCode = profitValue >= 0 ? 'FF10B981' : 'FFE11D48';
-          profitRow.getCell(i).font = { bold: true, color: { argb: colorCode } };
+          profitRow.getCell(i).font = { bold: true, color: { argb: 'FF10B981' } };
           profitRow.getCell(i).alignment = { horizontal: 'left' };
         }
       }
       
-      // Adicionar linha de lucro/perda vs investimento em valores absolutos
+      // Adicionar linha de lucro vs investimento em valores absolutos
       const absoluteProfitRow = worksheet.addRow([
-        'Lucro/Perda BTC:',
+        'Lucro BTC:',
         totalProfitBTC.toFixed(8),
-        'Lucro/Perda USD:',
+        'Lucro USD:',
         `$${totalUSD.toFixed(2)}`,
-        'Lucro/Perda BRL:',
+        'Lucro BRL:',
         `R$${totalBRL.toFixed(2)}`
       ]);
       
-      // Formatar as células
+      // Formatar as células (sempre verde para lucro)
       for (let i = 1; i <= 6; i++) {
         if (i % 2 === 1) { // Células de título
           absoluteProfitRow.getCell(i).font = { bold: true, color: { argb: 'FFBBBBBB' } };
           absoluteProfitRow.getCell(i).alignment = { horizontal: 'right' };
         } else { // Células de valor
-          const valueToCheck = i === 2 ? totalProfitBTC : 
-                               i === 4 ? totalUSD : totalBRL;
-          const colorCode = valueToCheck >= 0 ? 'FF10B981' : 'FFE11D48';
-          absoluteProfitRow.getCell(i).font = { bold: true, color: { argb: colorCode } };
+          absoluteProfitRow.getCell(i).font = { bold: true, color: { argb: 'FF10B981' } };
           absoluteProfitRow.getCell(i).alignment = { horizontal: 'left' };
         }
       }
@@ -887,10 +761,13 @@
     const sheetTitle = allTime ? 'Relatório Bitcoin - Histórico Completo' : 
                                `Relatório Bitcoin - ${format(selectedMonth, 'MMMM yyyy', { locale: ptBR })}`;
     
-<<<<<<< HEAD
     try {
-      // Exportar dados
-      exportToExcel(dataToExport, filename, sheetTitle);
+      // Exportar dados com informações de investimento
+      exportToExcel(dataToExport, filename, sheetTitle, {
+        totalInvestedBTC,
+        totalInvestedUSD,
+        totalInvestedBRL
+      });
       
       // Notificação de sucesso usando o toast
       toast({
@@ -909,23 +786,7 @@
       });
       console.error("Erro ao exportar dados:", error);
     }
-=======
-    // Exportar dados
-    exportToExcel(dataToExport, filename, sheetTitle, {
-      totalInvestedBTC,
-      totalInvestedUSD,
-      totalInvestedBRL
-    });
-
-    toast({
-      title: "Exportação concluída",
-      description: allTime ? 
-        "O relatório histórico completo foi exportado com sucesso." : 
-        `O relatório de ${format(selectedMonth, 'MMMM/yyyy', { locale: ptBR })} foi exportado com sucesso.`,
-      variant: "success"
-    });
->>>>>>> 9cc0494d
-  }
+  };
 
   // Adicionar função para lidar com o clique no botão de exportação
   const handleExportButtonClick = () => {
@@ -1475,7 +1336,6 @@
 
             <Card className="panel border-purple-700/50 shadow-md">
               <CardHeader className="flex flex-row items-center justify-between pb-2">
-<<<<<<< HEAD
                 <CardTitle className="text-lg">Lucros do Mês</CardTitle>
                 <div className="flex gap-2">
                   <Button
@@ -1499,9 +1359,6 @@
                     Histórico Completo
                   </Button>
                 </div>
-=======
-                <CardTitle className="text-lg">Lucros/Perdas do Mês</CardTitle>
->>>>>>> 9cc0494d
               </CardHeader>
               <CardContent>
                 {monthProfits.length > 0 ? (
