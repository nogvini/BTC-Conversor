"use client"

import { useState, useEffect, Suspense } from "react"
import { Bitcoin, Calendar, AlertTriangle, DollarSign } from "lucide-react"
import { Card, CardContent, CardDescription, CardFooter, CardHeader, CardTitle } from "@/components/ui/card"
import { Input } from "@/components/ui/input"
import { Label } from "@/components/ui/label"
import { RadioGroup, RadioGroupItem } from "@/components/ui/radio-group"
import { Skeleton } from "@/components/ui/skeleton"
import { Tabs, TabsContent, TabsList, TabsTrigger } from "@/components/ui/tabs"
import { Toaster } from "@/components/ui/toaster"
import { toast } from "@/components/ui/use-toast"
import HistoricalRatesChart from "./historical-rates-chart"
import ProfitCalculator from "./profit-calculator"
import { fetchAllAppData } from "@/lib/client-api"
import { ResponsiveContainer } from "@/components/ui/responsive-container"
import { useIsMobile } from "@/hooks/use-mobile"
import { cn } from "@/lib/utils"
<<<<<<< HEAD
import { useSearchParams } from "next/navigation"
import { MobileNavigation } from "./mobile-navigation"
=======
import { useActiveTab } from "@/hooks/use-active-tab"
import { NavigationBar } from "./ui/navigation-bar"
>>>>>>> 9cc0494d

type CurrencyUnit = "BTC" | "SATS" | "USD" | "BRL"

interface ConversionRates {
  BTC_USD: number
  BRL_USD: number
  lastUpdated: Date
  isUsingFallback: boolean
}

// Função para formatar valores monetários corretamente
const formatCurrency = (value: string | number, currency: string = ""): string => {
  const numValue = typeof value === 'string' ? parseFloat(value) : value;
  
  if (isNaN(numValue)) return `${currency}0.00`;
  
  const formattedValue = numValue.toLocaleString(undefined, {
    minimumFractionDigits: 2,
    maximumFractionDigits: 2
  });
  
  // Adiciona espaço entre o símbolo e o valor
  if (currency) {
    return `${currency} ${formattedValue}`;
  }
  
  return formattedValue;
};

// Função para formatar BTC com 8 casas decimais
const formatBtc = (value: string | number): string => {
  const numValue = typeof value === 'string' ? parseFloat(value) : value;
  
  if (isNaN(numValue)) return "0.00000000";
  
  return numValue.toFixed(8);
};

export default function BitcoinConverter() {
  const [amount, setAmount] = useState<string>("")
  const [selectedUnit, setSelectedUnit] = useState<CurrencyUnit>("SATS")
  const [rates, setRates] = useState<ConversionRates | null>(null)
  const [loading, setLoading] = useState<boolean>(true)
  const [apiError, setApiError] = useState<boolean>(false)
  const [appData, setAppData] = useState<AppData | null>(null)
  const [activeTab, setActiveTab] = useActiveTab()

  // Adicionar detecção de dispositivo móvel
  const isMobile = useIsMobile()
  
  // Carregar todos os dados da aplicação de uma vez
  const fetchData = async () => {
    setLoading(true)
    setApiError(false)

    try {
      // Buscar todos os dados necessários em uma única chamada
      const data = await fetchAllAppData()
      setAppData(data)
      
      // Extrair as taxas de conversão dos dados
      const newRates: ConversionRates = {
        BTC_USD: data.currentPrice.usd,
        BRL_USD: data.currentPrice.brl / data.currentPrice.usd,
        lastUpdated: new Date(data.currentPrice.timestamp),
        isUsingFallback: data.isUsingCache || data.currentPrice.isUsingCache,
      }
      
      setRates(newRates)

      // Verificar se estamos usando dados de fallback
      if (newRates.isUsingFallback) {
        setApiError(true)
        toast({
          title: "Aviso",
          description: "Usando dados em cache. Os valores podem não refletir o mercado atual.",
          variant: "warning",
        })
      }
    } catch (error) {
      console.error("Erro ao buscar dados:", error)
      setApiError(true)
      
      toast({
        title: "Erro de conexão",
        description: "Não foi possível conectar à API. Usando dados em cache.",
        variant: "destructive",
      })
    } finally {
      setLoading(false)
    }
  }

  // Atualizar apenas o preço atual do Bitcoin
  const updateCurrentPrice = async () => {
    try {
      setLoading(true);
      
      // Forçar a atualização dos dados, ignorando o cache
      const data = await fetchAllAppData(true);
      setAppData(data);
      
      // Extrair as taxas de conversão dos dados
      const newRates: ConversionRates = {
        BTC_USD: data.currentPrice.usd,
        BRL_USD: data.currentPrice.brl / data.currentPrice.usd,
        lastUpdated: new Date(data.currentPrice.timestamp),
        isUsingFallback: data.isUsingCache || data.currentPrice.isUsingCache,
      };
      
      setRates(newRates);
      
      if (data.isUsingCache) {
        setApiError(true);
        toast({
          title: "Aviso",
          description: "Usando dados em cache. Os valores podem não refletir o mercado atual.",
          variant: "warning",
        });
      } else {
        setApiError(false);
        toast({
          title: "Dados atualizados",
          description: `1 BTC = ${formatCurrency(data.currentPrice.usd, "$")} USD`,
        });
      }
    } catch (error) {
      console.error("Erro ao atualizar dados:", error);
      setApiError(true);
      toast({
        title: "Erro ao atualizar",
        description: "Não foi possível atualizar os dados. Usando versão em cache.",
        variant: "destructive",
      });
    } finally {
      setLoading(false);
    }
  }

  // Carregar os dados no mount e configurar refresh periódico
  useEffect(() => {
    fetchData()

    // Refresh rates every 5 minutes
    const interval = setInterval(updateCurrentPrice, 5 * 60 * 1000)
    return () => clearInterval(interval)
  }, [])

  const handleRefresh = () => {
    updateCurrentPrice()
  }

  const convertValue = (value: number, from: CurrencyUnit, to: CurrencyUnit): number => {
    if (!rates) return 0

    // First convert to BTC
    let btcValue = 0

    switch (from) {
      case "BTC":
        btcValue = value
        break
      case "SATS":
        btcValue = value / 100000000
        break
      case "USD":
        btcValue = value / rates.BTC_USD
        break
      case "BRL":
        btcValue = value / (rates.BTC_USD * rates.BRL_USD)
        break
    }

    // Then convert from BTC to target currency
    switch (to) {
      case "BTC":
        return btcValue
      case "SATS":
        return btcValue * 100000000
      case "USD":
        return btcValue * rates.BTC_USD
      case "BRL":
        return btcValue * rates.BTC_USD * rates.BRL_USD
    }
  }

  const getConvertedValues = () => {
    if (!amount || isNaN(Number.parseFloat(amount))) {
      return {
        BTC: "0",
        SATS: "0",
        USD: "0",
        BRL: "0",
      }
    }

    const numericAmount = Number.parseFloat(amount)

    return {
      BTC: convertValue(numericAmount, selectedUnit, "BTC").toFixed(8),
      SATS: convertValue(numericAmount, selectedUnit, "SATS").toFixed(0),
      USD: convertValue(numericAmount, selectedUnit, "USD").toFixed(2),
      BRL: convertValue(numericAmount, selectedUnit, "BRL").toFixed(2),
    }
  }

  const convertedValues = getConvertedValues()
  const currentUsdPrice = rates?.BTC_USD || 0

<<<<<<< HEAD
  return (
    <ResponsiveContainer>
      {/* Componente para lidar com parâmetros de URL */}
      <Suspense>
        <TabParamHandler setActiveTab={setActiveTab} />
      </Suspense>
      <div className="space-y-4">
        <div className="flex flex-col sm:flex-row justify-between items-start sm:items-center mb-6 gap-4">
          <div className="flex items-center gap-3">
            {/* Menu de navegação para mobile */}
            <MobileNavigation activeTab={activeTab} onTabChange={setActiveTab} />
            <h1 className="text-2xl md:text-3xl font-bold text-white/90">Bitcoin Calculator</h1>
          </div>
          <Button 
            onClick={handleRefresh} 
            variant="outline" 
            size={isMobile ? "sm" : "default"}
            responsive
            disabled={loading}
            className="flex items-center bg-black/20 border border-purple-700/50 hover:bg-purple-900/20"
          >
            {loading ? "Atualizando..." : "Atualizar Preços"}
            <RefreshCw className={cn("ml-2", loading && "animate-spin")} />
          </Button>
        </div>

        <Tabs 
          value={activeTab} 
          onValueChange={setActiveTab} 
          className="w-full"
        >
          {/* TabsList visível apenas em telas maiores que mobile */}
          <TabsList className="hidden sm:grid grid-cols-3 mb-4 bg-black/30 border border-purple-800/40">
            <TabsTrigger value="converter" className="text-xs sm:text-sm data-[state=active]:bg-purple-800/70">
              <ArrowRightLeft className="mr-2 h-4 w-4" />
              <span>Conversor</span>
            </TabsTrigger>
            <TabsTrigger value="chart" className="text-xs sm:text-sm data-[state=active]:bg-purple-800/70">
              <TrendingUp className="mr-2 h-4 w-4" />
              <span>Gráficos</span>
            </TabsTrigger>
            <TabsTrigger value="calculator" className="text-xs sm:text-sm data-[state=active]:bg-purple-800/70">
              <Calculator className="mr-2 h-4 w-4" />
              <span>Calculadora</span>
            </TabsTrigger>
          </TabsList>

          <TabsContent value="converter" className="space-y-4">
            <Card className="panel">
              <CardHeader className="pb-4">
                <CardTitle className="text-xl">Conversor Bitcoin</CardTitle>
                <CardDescription>
                  Converta entre Bitcoin, Satoshis, USD e BRL com facilidade.
                </CardDescription>
              </CardHeader>
              
              <CardContent className="space-y-4">
                {/* Formulário de Conversão */}
                <div className="grid sm:grid-cols-3 gap-4">
                  <div className="space-y-2 sm:col-span-2">
                    <Label htmlFor="amount">Valor</Label>
                    <Input
                      id="amount"
                      type="number"
                      placeholder="Digite o valor..."
                      value={amount}
                      onChange={(e) => setAmount(e.target.value)}
                      className="text-lg bg-black/30 border-[hsl(var(--panel-border))]"
                    />
                  </div>
                  
                  <div className="space-y-2">
                    <Label>Unidade</Label>
                    <RadioGroup
                      value={selectedUnit}
                      onValueChange={(v) => setSelectedUnit(v as CurrencyUnit)}
                      className="grid grid-cols-2 sm:grid-cols-1 lg:grid-cols-2 gap-2"
                    >
                      <div>
                        <RadioGroupItem value="BTC" id="BTC" className="peer sr-only" />
                        <Label
                          htmlFor="BTC"
                          className="flex flex-col items-center justify-between rounded-md border-2 border-muted bg-black/30 p-3 h-[4.5rem] hover:bg-accent hover:text-accent-foreground peer-data-[state=checked]:border-primary [&:has([data-state=checked])]:border-primary"
                        >
                          <Bitcoin className="mb-1" />
                          BTC
                        </Label>
                      </div>
                      
                      <div>
                        <RadioGroupItem value="SATS" id="SATS" className="peer sr-only" />
                        <Label
                          htmlFor="SATS"
                          className="flex flex-col items-center justify-between rounded-md border-2 border-muted bg-black/30 p-3 h-[4.5rem] hover:bg-accent hover:text-accent-foreground peer-data-[state=checked]:border-primary [&:has([data-state=checked])]:border-primary"
                        >
                          <Bitcoin className="mb-1" />
                          SATS
                        </Label>
                      </div>
                      
                      <div>
                        <RadioGroupItem value="USD" id="USD" className="peer sr-only" />
                        <Label
                          htmlFor="USD"
                          className="flex flex-col items-center justify-between rounded-md border-2 border-muted bg-black/30 p-3 h-[4.5rem] hover:bg-accent hover:text-accent-foreground peer-data-[state=checked]:border-primary [&:has([data-state=checked])]:border-primary"
                        >
                          <DollarSign className="mb-1" />
                          USD
                        </Label>
                      </div>
                      
                      <div>
                        <RadioGroupItem value="BRL" id="BRL" className="peer sr-only" />
                        <Label
                          htmlFor="BRL"
                          className="flex flex-col items-center justify-between rounded-md border-2 border-muted bg-black/30 p-3 h-[4.5rem] hover:bg-accent hover:text-accent-foreground peer-data-[state=checked]:border-primary [&:has([data-state=checked])]:border-primary"
                        >
                          <span className="mb-1 font-bold">R$</span>
                          BRL
                        </Label>
                      </div>
                    </RadioGroup>
                  </div>
=======
  // Renderizar os conteúdos com base na aba ativa
  const renderTabContent = () => {
    switch (activeTab) {
      case "converter":
        return (
          <Card className="panel">
            <CardHeader className="pb-4">
              <CardTitle className="text-xl">Conversor Bitcoin</CardTitle>
              <CardDescription>
                Converta entre Bitcoin, Satoshis, USD e BRL com facilidade.
              </CardDescription>
            </CardHeader>
            
            <CardContent className="space-y-4">
              {/* Formulário de Conversão */}
              <div className="grid sm:grid-cols-3 gap-4">
                <div className="space-y-2 sm:col-span-2">
                  <Label htmlFor="amount">Valor</Label>
                  <Input
                    id="amount"
                    type="number"
                    placeholder="Digite o valor..."
                    value={amount}
                    onChange={(e) => setAmount(e.target.value)}
                    className="text-lg bg-black/30 border-[hsl(var(--panel-border))]"
                  />
>>>>>>> 9cc0494d
                </div>
                
                <div className="space-y-2">
                  <Label>Unidade</Label>
                  <RadioGroup
                    value={selectedUnit}
                    onValueChange={(v) => setSelectedUnit(v as CurrencyUnit)}
                    className="grid grid-cols-2 sm:grid-cols-1 lg:grid-cols-2 gap-2"
                  >
                    <div>
                      <RadioGroupItem value="BTC" id="BTC" className="peer sr-only" />
                      <Label
                        htmlFor="BTC"
                        className="flex flex-col items-center justify-between rounded-md border-2 border-muted bg-black/30 p-3 h-[4.5rem] hover:bg-accent hover:text-accent-foreground peer-data-[state=checked]:border-primary [&:has([data-state=checked])]:border-primary"
                      >
                        <Bitcoin className="mb-1" />
                        BTC
                      </Label>
                    </div>
                    
                    <div>
                      <RadioGroupItem value="SATS" id="SATS" className="peer sr-only" />
                      <Label
                        htmlFor="SATS"
                        className="flex flex-col items-center justify-between rounded-md border-2 border-muted bg-black/30 p-3 h-[4.5rem] hover:bg-accent hover:text-accent-foreground peer-data-[state=checked]:border-primary [&:has([data-state=checked])]:border-primary"
                      >
                        <Bitcoin className="mb-1" />
                        SATS
                      </Label>
                    </div>
                    
                    <div>
                      <RadioGroupItem value="USD" id="USD" className="peer sr-only" />
                      <Label
                        htmlFor="USD"
                        className="flex flex-col items-center justify-between rounded-md border-2 border-muted bg-black/30 p-3 h-[4.5rem] hover:bg-accent hover:text-accent-foreground peer-data-[state=checked]:border-primary [&:has([data-state=checked])]:border-primary"
                      >
                        <DollarSign className="mb-1" />
                        USD
                      </Label>
                    </div>
                    
                    <div>
                      <RadioGroupItem value="BRL" id="BRL" className="peer sr-only" />
                      <Label
                        htmlFor="BRL"
                        className="flex flex-col items-center justify-between rounded-md border-2 border-muted bg-black/30 p-3 h-[4.5rem] hover:bg-accent hover:text-accent-foreground peer-data-[state=checked]:border-primary [&:has([data-state=checked])]:border-primary"
                      >
                        <span className="mb-1 font-bold">R$</span>
                        BRL
                      </Label>
                    </div>
                  </RadioGroup>
                </div>
              </div>
              
              {/* Resultados da Conversão */}
              <div className="grid grid-cols-1 sm:grid-cols-2 lg:grid-cols-4 gap-4 mt-8">
                <div className="data-display flex justify-between items-center">
                  <span className="font-medium">Bitcoin:</span>
                  <span className="font-bold text-yellow-500">₿ {formatBtc(convertedValues.BTC)} </span>
                </div>
                <div className="data-display flex justify-between items-center">
                  <span className="font-medium">Satoshis:</span>
                  <span className="font-bold text-yellow-500">丰 {parseInt(convertedValues.SATS).toLocaleString()}</span>
                </div>
                <div className="data-display flex justify-between items-center">
                  <span className="font-medium">Dólares:</span>
                  <span className="font-bold text-green-500">$ {formatCurrency(convertedValues.USD)}</span>
                </div>
                <div className="data-display flex justify-between items-center">
                  <span className="font-medium">Reais:</span>
                  <span className="font-bold text-green-500">R$ {formatCurrency(convertedValues.BRL)}</span>
                </div>
              </div>
              
              {apiError && (
                <div className="bg-yellow-900/20 border border-yellow-700/50 text-yellow-300 rounded-lg p-3 flex items-start">
                  <AlertTriangle className="h-5 w-5 mr-2 mt-0.5 flex-shrink-0" />
                  <p className="text-sm">
                    Atenção: Usando dados em cache que podem não refletir os valores atuais de mercado.
                  </p>
                </div>
              )}
            </CardContent>
            
            <CardFooter>
              <p className="text-sm text-muted-foreground">
                {rates && (
                  <>
                    Atualizado em {rates.lastUpdated.toLocaleString()} • 
                    <span className="ml-2 font-medium">1 BTC = ${formatCurrency(rates.BTC_USD)} • 
                    1 USD = R${formatCurrency(rates.BRL_USD)}</span>
                  </>
                )}
              </p>
            </CardFooter>
          </Card>
        );
      
      case "chart":
        return appData ? (
          <HistoricalRatesChart historicalData={appData.historicalData} />
        ) : (
          <Card className="panel">
            <CardContent className="py-10">
              <div className="flex justify-center">
                <Skeleton className="h-[350px] w-full" />
              </div>
            </CardContent>
          </Card>
        );
      
      case "calculator":
        return rates && (
          <ProfitCalculator 
            btcToUsd={rates.BTC_USD} 
            brlToUsd={rates.BRL_USD} 
            appData={appData?.currentPrice && {
              currentPrice: appData.currentPrice,
              isUsingCache: appData.isUsingCache,
            }}
          />
        );
      
      default:
        return null;
    }
  };

  return (
    <ResponsiveContainer>
      <div className="space-y-4">
        {/* Nova barra de navegação */}
        <NavigationBar onRefresh={handleRefresh} loading={loading} />
        
        {/* Conteúdo baseado na aba ativa */}
        {renderTabContent()}
      </div>

      <Toaster />
    </ResponsiveContainer>
  )
}<|MERGE_RESOLUTION|>--- conflicted
+++ resolved
@@ -16,13 +16,7 @@
 import { ResponsiveContainer } from "@/components/ui/responsive-container"
 import { useIsMobile } from "@/hooks/use-mobile"
 import { cn } from "@/lib/utils"
-<<<<<<< HEAD
 import { useSearchParams } from "next/navigation"
-import { MobileNavigation } from "./mobile-navigation"
-=======
-import { useActiveTab } from "@/hooks/use-active-tab"
-import { NavigationBar } from "./ui/navigation-bar"
->>>>>>> 9cc0494d
 
 type CurrencyUnit = "BTC" | "SATS" | "USD" | "BRL"
 
@@ -232,7 +226,6 @@
   const convertedValues = getConvertedValues()
   const currentUsdPrice = rates?.BTC_USD || 0
 
-<<<<<<< HEAD
   return (
     <ResponsiveContainer>
       {/* Componente para lidar com parâmetros de URL */}
@@ -241,11 +234,7 @@
       </Suspense>
       <div className="space-y-4">
         <div className="flex flex-col sm:flex-row justify-between items-start sm:items-center mb-6 gap-4">
-          <div className="flex items-center gap-3">
-            {/* Menu de navegação para mobile */}
-            <MobileNavigation activeTab={activeTab} onTabChange={setActiveTab} />
-            <h1 className="text-2xl md:text-3xl font-bold text-white/90">Bitcoin Calculator</h1>
-          </div>
+          <h1 className="text-2xl md:text-3xl font-bold text-white/90">Bitcoin Calculator</h1>
           <Button 
             onClick={handleRefresh} 
             variant="outline" 
@@ -264,19 +253,21 @@
           onValueChange={setActiveTab} 
           className="w-full"
         >
-          {/* TabsList visível apenas em telas maiores que mobile */}
-          <TabsList className="hidden sm:grid grid-cols-3 mb-4 bg-black/30 border border-purple-800/40">
+          <TabsList className="grid grid-cols-3 mb-4 bg-black/30 border border-purple-800/40">
             <TabsTrigger value="converter" className="text-xs sm:text-sm data-[state=active]:bg-purple-800/70">
-              <ArrowRightLeft className="mr-2 h-4 w-4" />
-              <span>Conversor</span>
+              <ArrowRightLeft className="mr-0 sm:mr-2 h-4 w-4 sm:inline-flex" />
+              <span className="sm:inline hidden">Conversor</span>
+              <span className="sm:hidden inline">C</span>
             </TabsTrigger>
             <TabsTrigger value="chart" className="text-xs sm:text-sm data-[state=active]:bg-purple-800/70">
-              <TrendingUp className="mr-2 h-4 w-4" />
-              <span>Gráficos</span>
+              <TrendingUp className="mr-0 sm:mr-2 h-4 w-4 sm:inline-flex" />
+              <span className="sm:inline hidden">Gráficos</span>
+              <span className="sm:hidden inline">G</span>
             </TabsTrigger>
             <TabsTrigger value="calculator" className="text-xs sm:text-sm data-[state=active]:bg-purple-800/70">
-              <Calculator className="mr-2 h-4 w-4" />
-              <span>Calculadora</span>
+              <Calculator className="mr-0 sm:mr-2 h-4 w-4 sm:inline-flex" />
+              <span className="sm:inline hidden">Calculadora</span>
+              <span className="sm:hidden inline">$</span>
             </TabsTrigger>
           </TabsList>
 
@@ -356,172 +347,79 @@
                       </div>
                     </RadioGroup>
                   </div>
-=======
-  // Renderizar os conteúdos com base na aba ativa
-  const renderTabContent = () => {
-    switch (activeTab) {
-      case "converter":
-        return (
-          <Card className="panel">
-            <CardHeader className="pb-4">
-              <CardTitle className="text-xl">Conversor Bitcoin</CardTitle>
-              <CardDescription>
-                Converta entre Bitcoin, Satoshis, USD e BRL com facilidade.
-              </CardDescription>
-            </CardHeader>
-            
-            <CardContent className="space-y-4">
-              {/* Formulário de Conversão */}
-              <div className="grid sm:grid-cols-3 gap-4">
-                <div className="space-y-2 sm:col-span-2">
-                  <Label htmlFor="amount">Valor</Label>
-                  <Input
-                    id="amount"
-                    type="number"
-                    placeholder="Digite o valor..."
-                    value={amount}
-                    onChange={(e) => setAmount(e.target.value)}
-                    className="text-lg bg-black/30 border-[hsl(var(--panel-border))]"
-                  />
->>>>>>> 9cc0494d
                 </div>
                 
-                <div className="space-y-2">
-                  <Label>Unidade</Label>
-                  <RadioGroup
-                    value={selectedUnit}
-                    onValueChange={(v) => setSelectedUnit(v as CurrencyUnit)}
-                    className="grid grid-cols-2 sm:grid-cols-1 lg:grid-cols-2 gap-2"
-                  >
-                    <div>
-                      <RadioGroupItem value="BTC" id="BTC" className="peer sr-only" />
-                      <Label
-                        htmlFor="BTC"
-                        className="flex flex-col items-center justify-between rounded-md border-2 border-muted bg-black/30 p-3 h-[4.5rem] hover:bg-accent hover:text-accent-foreground peer-data-[state=checked]:border-primary [&:has([data-state=checked])]:border-primary"
-                      >
-                        <Bitcoin className="mb-1" />
-                        BTC
-                      </Label>
-                    </div>
-                    
-                    <div>
-                      <RadioGroupItem value="SATS" id="SATS" className="peer sr-only" />
-                      <Label
-                        htmlFor="SATS"
-                        className="flex flex-col items-center justify-between rounded-md border-2 border-muted bg-black/30 p-3 h-[4.5rem] hover:bg-accent hover:text-accent-foreground peer-data-[state=checked]:border-primary [&:has([data-state=checked])]:border-primary"
-                      >
-                        <Bitcoin className="mb-1" />
-                        SATS
-                      </Label>
-                    </div>
-                    
-                    <div>
-                      <RadioGroupItem value="USD" id="USD" className="peer sr-only" />
-                      <Label
-                        htmlFor="USD"
-                        className="flex flex-col items-center justify-between rounded-md border-2 border-muted bg-black/30 p-3 h-[4.5rem] hover:bg-accent hover:text-accent-foreground peer-data-[state=checked]:border-primary [&:has([data-state=checked])]:border-primary"
-                      >
-                        <DollarSign className="mb-1" />
-                        USD
-                      </Label>
-                    </div>
-                    
-                    <div>
-                      <RadioGroupItem value="BRL" id="BRL" className="peer sr-only" />
-                      <Label
-                        htmlFor="BRL"
-                        className="flex flex-col items-center justify-between rounded-md border-2 border-muted bg-black/30 p-3 h-[4.5rem] hover:bg-accent hover:text-accent-foreground peer-data-[state=checked]:border-primary [&:has([data-state=checked])]:border-primary"
-                      >
-                        <span className="mb-1 font-bold">R$</span>
-                        BRL
-                      </Label>
-                    </div>
-                  </RadioGroup>
+                {/* Resultados da Conversão */}
+                <div className="grid grid-cols-1 sm:grid-cols-2 lg:grid-cols-4 gap-4 mt-8">
+                  <div className="data-display flex justify-between items-center">
+                    <span className="font-medium">Bitcoin:</span>
+                    <span className="font-bold text-yellow-500">₿ {formatBtc(convertedValues.BTC)} </span>
+                  </div>
+                  <div className="data-display flex justify-between items-center">
+                    <span className="font-medium">Satoshis:</span>
+                    <span className="font-bold text-yellow-500">丰 {parseInt(convertedValues.SATS).toLocaleString()}</span>
+                  </div>
+                  <div className="data-display flex justify-between items-center">
+                    <span className="font-medium">Dólares:</span>
+                    <span className="font-bold text-green-500">$ {formatCurrency(convertedValues.USD)}</span>
+                  </div>
+                  <div className="data-display flex justify-between items-center">
+                    <span className="font-medium">Reais:</span>
+                    <span className="font-bold text-green-500">R$ {formatCurrency(convertedValues.BRL)}</span>
+                  </div>
                 </div>
-              </div>
+                
+                {apiError && (
+                  <div className="bg-yellow-900/20 border border-yellow-700/50 text-yellow-300 rounded-lg p-3 flex items-start">
+                    <AlertTriangle className="h-5 w-5 mr-2 mt-0.5 flex-shrink-0" />
+                    <p className="text-sm">
+                      Atenção: Usando dados em cache que podem não refletir os valores atuais de mercado.
+                    </p>
+                  </div>
+                )}
+              </CardContent>
               
-              {/* Resultados da Conversão */}
-              <div className="grid grid-cols-1 sm:grid-cols-2 lg:grid-cols-4 gap-4 mt-8">
-                <div className="data-display flex justify-between items-center">
-                  <span className="font-medium">Bitcoin:</span>
-                  <span className="font-bold text-yellow-500">₿ {formatBtc(convertedValues.BTC)} </span>
-                </div>
-                <div className="data-display flex justify-between items-center">
-                  <span className="font-medium">Satoshis:</span>
-                  <span className="font-bold text-yellow-500">丰 {parseInt(convertedValues.SATS).toLocaleString()}</span>
-                </div>
-                <div className="data-display flex justify-between items-center">
-                  <span className="font-medium">Dólares:</span>
-                  <span className="font-bold text-green-500">$ {formatCurrency(convertedValues.USD)}</span>
-                </div>
-                <div className="data-display flex justify-between items-center">
-                  <span className="font-medium">Reais:</span>
-                  <span className="font-bold text-green-500">R$ {formatCurrency(convertedValues.BRL)}</span>
-                </div>
-              </div>
-              
-              {apiError && (
-                <div className="bg-yellow-900/20 border border-yellow-700/50 text-yellow-300 rounded-lg p-3 flex items-start">
-                  <AlertTriangle className="h-5 w-5 mr-2 mt-0.5 flex-shrink-0" />
-                  <p className="text-sm">
-                    Atenção: Usando dados em cache que podem não refletir os valores atuais de mercado.
-                  </p>
-                </div>
-              )}
-            </CardContent>
-            
-            <CardFooter>
-              <p className="text-sm text-muted-foreground">
-                {rates && (
-                  <>
-                    Atualizado em {rates.lastUpdated.toLocaleString()} • 
-                    <span className="ml-2 font-medium">1 BTC = ${formatCurrency(rates.BTC_USD)} • 
-                    1 USD = R${formatCurrency(rates.BRL_USD)}</span>
-                  </>
-                )}
-              </p>
-            </CardFooter>
-          </Card>
-        );
-      
-      case "chart":
-        return appData ? (
-          <HistoricalRatesChart historicalData={appData.historicalData} />
-        ) : (
-          <Card className="panel">
-            <CardContent className="py-10">
-              <div className="flex justify-center">
-                <Skeleton className="h-[350px] w-full" />
-              </div>
-            </CardContent>
-          </Card>
-        );
-      
-      case "calculator":
-        return rates && (
-          <ProfitCalculator 
-            btcToUsd={rates.BTC_USD} 
-            brlToUsd={rates.BRL_USD} 
-            appData={appData?.currentPrice && {
-              currentPrice: appData.currentPrice,
-              isUsingCache: appData.isUsingCache,
-            }}
-          />
-        );
-      
-      default:
-        return null;
-    }
-  };
-
-  return (
-    <ResponsiveContainer>
-      <div className="space-y-4">
-        {/* Nova barra de navegação */}
-        <NavigationBar onRefresh={handleRefresh} loading={loading} />
-        
-        {/* Conteúdo baseado na aba ativa */}
-        {renderTabContent()}
+              <CardFooter>
+                <p className="text-sm text-muted-foreground">
+                  {rates && (
+                    <>
+                      Atualizado em {rates.lastUpdated.toLocaleString()} • 
+                      <span className="ml-2 font-medium">1 BTC = ${formatCurrency(rates.BTC_USD)} • 
+                      1 USD = R${formatCurrency(rates.BRL_USD)}</span>
+                    </>
+                  )}
+                </p>
+              </CardFooter>
+            </Card>
+          </TabsContent>
+
+          <TabsContent value="chart">
+            {appData ? (
+              <HistoricalRatesChart historicalData={appData.historicalData} />
+            ) : (
+              <Card className="panel">
+                <CardContent className="py-10">
+                  <div className="flex justify-center">
+                    <Skeleton className="h-[350px] w-full" />
+                  </div>
+                </CardContent>
+              </Card>
+            )}
+          </TabsContent>
+
+          <TabsContent value="calculator">
+            {rates && (
+              <ProfitCalculator 
+                btcToUsd={rates.BTC_USD} 
+                brlToUsd={rates.BRL_USD} 
+                appData={appData?.currentPrice && {
+                  currentPrice: appData.currentPrice,
+                  isUsingCache: appData.isUsingCache,
+                }}
+              />
+            )}
+          </TabsContent>
+        </Tabs>
       </div>
 
       <Toaster />
